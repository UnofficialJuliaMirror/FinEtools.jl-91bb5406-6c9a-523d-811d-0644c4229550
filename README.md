--- conflicted
+++ resolved
@@ -12,12 +12,10 @@
 
 ## News
 
+- 03/26/2018: Development of the package for Julio 0.6 is frozen. All development now goes towards 0.7.
+
 - 03/20/2018: FinEtools version to be used with Julia 0.7 and above is at the moment being developed in a separate branch,
-<<<<<<< HEAD
-path_to_0.7. At the moment the package runs and tests cleanly with 0.7.
-=======
-path_to_0.7. As of today the package runs and tests cleanly with 0.7.
->>>>>>> 641d95a4
+path_to_0.7. At this point the package runs and tests cleanly with 0.7.
 
 - 12/10/2017: A use-case package explaining how to integrate FinEtools with  the user's own code is [available here](https://github.com/PetrKryslUCSD/FinEtoolsUseCase).
 
